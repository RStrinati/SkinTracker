--- conflicted
+++ resolved
@@ -187,21 +187,16 @@
 Ready to start your skin health journey? Use /log to begin! ✨
             """
             
-            await update.message.reply_text(
-                welcome_message,
-                parse_mode=ParseMode.MARKDOWN
-            )
-
-<<<<<<< HEAD
+
             # Prompt user to select a reminder time
             keyboard = self._reminder_time_keyboard()
             await update.message.reply_text(
                 "Select a time for your daily skin check-in:",
                 reply_markup=keyboard,
             )
-=======
-            await self.send_main_menu(update)
->>>>>>> f3a9ce14
+
+            await self.send_main_menu(update)
+
             
         except Exception as e:
             logger.error(f"Error in start command: {e}")
@@ -370,38 +365,6 @@
         if data.startswith("product_"):
             product_name = data.replace("product_", "").replace("_", " ")
             await self._log_product(query, user_id, product_name)
-<<<<<<< HEAD
-            
-        elif data.startswith("trigger_"):
-            trigger_name = data.replace("trigger_", "").replace("_", " ")
-            await self._log_trigger(query, user_id, trigger_name)
-            
-        elif data.startswith("symptom_"):
-            symptom_name = data.replace("symptom_", "").replace("_", " ")
-            # Store symptom choice and ask for severity
-            context.user_data['selected_symptom'] = symptom_name
-            await query.edit_message_text(
-                f"Rate the severity of {symptom_name} (1-5):\n"
-                "1 = Very mild\n2 = Mild\n3 = Moderate\n4 = Severe\n5 = Very severe\n\n"
-                "Please type a number from 1 to 5:"
-            )
-        elif data.startswith("reminder_"):
-            # User selected a reminder time
-            time_str = data.split("_", 1)[1]
-            await self.database.update_user_reminder(user_id, time_str)
-            if self.scheduler:
-                self.scheduler.schedule_daily_reminder(user_id, time_str)
-            await query.edit_message_text(
-                f"✅ Daily reminder set for {time_str}",
-            )
-
-    def _reminder_time_keyboard(self) -> InlineKeyboardMarkup:
-        """Build keyboard with common reminder time options."""
-        times = ["09:00", "12:00", "18:00"]
-        keyboard = [[InlineKeyboardButton(t, callback_data=f"reminder_{t}")] for t in times]
-        return InlineKeyboardMarkup(keyboard)
-
-=======
             await self.send_main_menu(update)
             return
 
@@ -456,7 +419,22 @@
             else:
                 await query.answer("No symptoms selected", show_alert=True)
             return
->>>>>>> f3a9ce14
+
+        if data.startswith("reminder_"):
+            time_str = data.split("_", 1)[1]
+            await self.database.update_user_reminder(user_id, time_str)
+            if self.scheduler:
+                self.scheduler.schedule_daily_reminder(user_id, time_str)
+            await query.edit_message_text(
+                f"✅ Daily reminder set for {time_str}",
+            )
+
+    def _reminder_time_keyboard(self) -> InlineKeyboardMarkup:
+        """Build keyboard with common reminder time options."""
+        times = ["09:00", "12:00", "18:00"]
+        keyboard = [[InlineKeyboardButton(t, callback_data=f"reminder_{t}")] for t in times]
+        return InlineKeyboardMarkup(keyboard)
+
     async def _show_product_options(self, query):
         """Show product selection keyboard."""
         keyboard = []
