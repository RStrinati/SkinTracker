--- conflicted
+++ resolved
@@ -596,77 +596,40 @@
     async def handle_photo(self, update: Update, context):
         """Handle photo uploads."""
         user_id = update.effective_user.id
-        chat_id = update.effective_chat.id
-        photo = update.message.photo[-1]  # Highest resolution
-
-<<<<<<< HEAD
+        photo = update.message.photo[-1]  # Get highest resolution photo
+
         try:
             # Get file info
             file = await context.bot.get_file(photo.file_id)
-            logger.info(f"[Photo] Downloading file for user {user_id}, file_id: {photo.file_id}")
+
 
             # Upload to Supabase storage and get local temp path and image id
             photo_url, temp_path, image_id = await self.database.save_photo(user_id, file)
-            logger.info(f"[Photo] Saved photo for user {user_id}: url={photo_url}, temp_path={temp_path}, image_id={image_id}")
-=======
-        # 1) Acknowledge receipt quickly
-        progress = await update.message.reply_text(
-            "\ud83d\udcf7 Got your photo — starting analysis…"
-        )
-        progress_id = progress.message_id
-
-        async def process_photo():
-            temp_path = None
-            started = time.perf_counter()
-            try:
-                await context.bot.send_chat_action(chat_id=chat_id, action=ChatAction.UPLOAD_PHOTO)
-
-                # Download and store photo
-                file = await context.bot.get_file(photo.file_id)
-                photo_url, temp_path, image_id = await self.database.save_photo(user_id, file)
->>>>>>> 8f016b84
-
-                # Update progress before heavy analysis
+
+            async def process_and_cleanup():
                 try:
-<<<<<<< HEAD
-                    logger.info(f"[Photo] Starting analysis for user {user_id}, image_id={image_id}")
                     await asyncio.to_thread(
                         process_skin_image,
                         temp_path,
                         str(user_id),
                         image_id,
                         self.database.client,
-                        self.analysis_provider,
                     )
-                    logger.info(f"[Photo] Analysis complete for user {user_id}, image_id={image_id}")
-                except Exception as analysis_error:
-                    logger.exception(f"[Photo] Error during analysis for user {user_id}, image_id={image_id}")
                 finally:
                     try:
                         os.unlink(temp_path)
                         logger.info(f"[{user_id}] Temporary file deleted: {temp_path}")
                     except Exception as cleanup_error:
-                        logger.warning(f"[{user_id}] Could not delete temp file {temp_path}: {cleanup_error}")
+                        logger.warning(
+                            "[%s] Could not delete temp file %s: %s",
+                            user_id,
+                            temp_path,
+                            cleanup_error,
+                        )
 
             # Offload processing to a background task
-            asyncio.create_task(process_and_cleanup())
-=======
-                    await context.bot.edit_message_text(
-                        chat_id=chat_id,
-                        message_id=progress_id,
-                        text="\ud83e\uddea Analyzing… almost there…",
-                    )
-                except RetryAfter as e:
-                    logger.warning("Rate limited: sleeping %.2fs", e.retry_after)
-                    await asyncio.sleep(e.retry_after)
-                    await context.bot.edit_message_text(
-                        chat_id=chat_id,
-                        message_id=progress_id,
-                        text="\ud83e\uddea Analyzing… almost there…",
-                    )
-
-                # Run CPU-heavy analysis
-                analysis = await asyncio.to_thread(
+            asyncio.create_task(
+                asyncio.to_thread(
                     process_skin_image,
                     temp_path,
                     str(user_id),
@@ -674,58 +637,24 @@
                     self.database.client,
                     self.analysis_provider,
                 )
-
-                caption = (
-                    f"✅ Saved (id: {image_id})\nURL: {photo_url}\n\nSummary:\n{analysis[:900]}"
-                )
->>>>>>> 8f016b84
-
-                await context.bot.send_photo(
-                    chat_id=chat_id,
-                    photo=file.file_id,
-                    caption=caption,
-                )
-
-                await self.database.log_photo(user_id, photo_url, analysis)
-
-            except BadRequest:
-                logger.exception("BadRequest in process_photo")
-                await context.bot.send_message(
-                    chat_id=chat_id,
-                    text="I saved your photo but couldn’t format the message. I’ll improve this shortly.",
-                )
-            except Exception:
-                logger.exception("Unhandled error in process_photo")
-                await context.bot.send_message(
-                    chat_id=chat_id,
-                    text="I saved your photo, but processing hit an error. I’ll take a look and update you.",
-                )
-            finally:
-                if temp_path:
-                    try:
-                        os.unlink(temp_path)
-                        logger.info("[%s] Temporary file deleted: %s", user_id, temp_path)
-                    except Exception as cleanup_error:
-                        logger.warning(
-                            "[%s] Could not delete temp file %s: %s",
-                            user_id,
-                            temp_path,
-                            cleanup_error,
-                        )
-                took = (time.perf_counter() - started) * 1000
-                logger.info("Processed photo update for %s in %.1fms", user_id, took)
-                await self.send_main_menu(update)
-
-<<<<<<< HEAD
+            )
+
+
+            # Save photo log without AI analysis
+            await self.database.log_photo(user_id, photo_url)
+
+            await update.message.reply_text(
+                "\ud83d\udcf7 Photo uploaded successfully!"
+            )
+
+            await self.send_main_menu(update)
+
         except Exception as e:
-            logger.exception("Error handling photo")
+            logger.error(f"Error handling photo: {e}")
             await update.message.reply_text(
                 "Sorry, there was an error processing your photo. Please try again."
             )
             await self.send_main_menu(update)
-=======
-        asyncio.create_task(process_photo())
->>>>>>> 8f016b84
 
     async def handle_text(self, update: Update, context):
         """Handle plain text messages for custom trigger/symptom inputs."""
