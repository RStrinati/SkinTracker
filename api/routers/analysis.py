--- conflicted
+++ resolved
@@ -6,12 +6,10 @@
 from fastapi import APIRouter, HTTPException
 from pydantic import BaseModel
 
-<<<<<<< HEAD
-from skin_analysis import process_skin_image
-=======
+
 from analysis_providers.insightface_provider import InsightFaceProvider
 from services.supabase import supabase
->>>>>>> a7b79197
+
 
 router = APIRouter(prefix="/analysis")
 
@@ -49,7 +47,7 @@
         image_path = await asyncio.to_thread(
             supabase.download_from_bucket, req.bucket, req.object_path
         )
-<<<<<<< HEAD
+
         kpi = await asyncio.to_thread(
             process_skin_image,
             str(image_path),
@@ -61,18 +59,6 @@
         result_key = f"{req.object_path}.analysis.json"
         upload_json_to_bucket(req.bucket, result_key, kpi or {"face_detected": False})
         return {"ok": True, "result_key": result_key, "face_detected": kpi is not None}
-=======
-        result = await asyncio.to_thread(_provider.analyze, image_path)
-        result_key = f"{req.object_path}.insightface.json"
-        supabase.upload_json_to_bucket(req.bucket, result_key, result)
-        if req.user_id:
-            await asyncio.to_thread(
-                supabase.upsert_face_embeddings,
-                req.user_id,
-                req.object_path,
-                result["faces"],
-            )
-        return {"ok": True, "result_key": result_key, "faces": result["face_count"]}
->>>>>>> a7b79197
+
     except Exception as exc:  # pragma: no cover - network/IO errors
         raise HTTPException(status_code=500, detail=str(exc)) from exc